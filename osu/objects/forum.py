from dateutil import parser

from ..util import prettify


class ForumPost:
    """
    **Attributes**

    created_at: :class:`datetime.datetime`

    deleted_at: :class:`datetime.datetime` or :class:`NoneType`

    edited_at: :class:`datetime.datetime` or :class:`NoneType`

    edited_by_id: :class:`int` or :class:`NoneType`

    forum_id: :class:`int`

    id: :class:`int`

    topic_id: :class:`int`

    user_id: :class:`int`

    **Possible Attributes**

    body: :class:`dict`
        dictionary containing keys html and raw. html: Post content in HTML format. raw: content in BBCode format.
    """
    __slots__ = (
        "created_at", "deleted_at", "edited_at", "edited_by_id", "forum_id",
        "id", "topic_id", "user_id", "body"
    )

    def __init__(self, data):
        self.created_at = parser.parse(data["created_at"])
        self.deleted_at = parser.parse(data["deleted_at"]) if data["deleted_at"] is not None else None
        self.edited_at = parser.parse(data["edited_at"]) if data["edited_at"] is not None else None
        self.edited_by_id = data['edited_by_id']
        self.forum_id = data['forum_id']
        self.id = data['id']
        self.topic_id = data['topic_id']
        self.user_id = data['user_id']
        self.body = data.get('body', None)

    def __repr__(self):
        return prettify(self, 'user_id', 'topic_id')


class ForumTopic:
    """
    **Attributes**

    created_at: :class:`datetime.datetime`

    deleted_at: :class:`datetime.datetime` or :class:`NoneType`

    first_post_id: :class:`int`

    forum_id: :class:`int`

    id: :class:`int`

    is_locked: :class:`bool`

    last_post_id: :class:`int`

    poll: :class:`Poll` or :class:`NoneType`

    post_count: :class:`int`

    title: :class:`str`

    type: :class:`str`
        normal, sticky, or announcement

    updated_at: :class:`datetime.datetime`

    user_id: :class:`int`
    """
    __slots__ = (
        "created_at", "deleted_at", "first_post_id", "forum_id", "id", "is_locked",
        "last_post_id", "poll", "post_count", "title", "type", "updated_at", "user_id"
    )

    def __init__(self, data):
        self.created_at = parser.parse(data["created_at"])
        self.deleted_at = parser.parse(data["deleted_at"]) if data["deleted_at"] is not None else None
        self.first_post_id = data['first_post_id']
        self.forum_id = data['forum_id']
        self.id = data['id']
        self.is_locked = data['is_locked']
        self.last_post_id = data['last_post_id']
        self.post_count = data['post_count']
        self.title = data['title']
        self.type = data['type']
        self.updated_at = parser.parse(data["updated_at"])
        self.user_id = data['user_id']

<<<<<<< HEAD
    def __repr__(self):
        return prettify(self, 'user_id', 'title')
        
        
=======

>>>>>>> 5f913b0c
class Poll:
    """
    **Attributes**

    allow_vote_change: :class:`bool`

    ended_at: :class:`datetime.datetime` or :class:`NoneType`

    hide_incomplete_results: :class:`bool`

    last_vote_at: :class:`datetime.datetime` or :class:`NoneType`

    max_votes: :class:`int`

    options: Sequence[:class:`PollOption`]

    started_at: :class:`datetime.datetime`

    title: :class:`dict`[:class:`str`, :class:`str`]
        Has two items bbcode: :class:`str` and html: :class:`str`

    total_vote_count: :class:`int`
    """

    __slots__ = (
        "allow_vote_change", "ended_at", "hide_incomplete_results", "last_vote_at",
        "max_votes", "options", "started_at", "title", "total_vote_count"
    )

    def __init__(self, data):
        self.allow_vote_change = data['allow_vote_change']
        self.ended_at = parser.parse(data["ended_at"]) if data["ended_at"] is not None else None
        self.hide_incomplete_results = data['hide_incomplete_results']
        self.last_vote_at = parser.parse(data["last_vote_at"]) if data["last_vote_at"] is not None else None
        self.max_votes = data['max_votes']
        self.options = list(map(PollOption, data['options']))
        self.started_at = parser.parse(data["started_at"])
        self.title = data['title']
        self.total_vote_count = data['total_vote_count']

    def __repr__(self):
        return prettify(self, 'title', 'options')


class PollOption:
    """
    **Attributes**

    id: :class:`int`

    text: :class:`dict`[:class:`str`, :class:`str`]
        Has two items bbcode: :class:`str` and html: :class:`str`

    vote_count: :class:`int` or :class:`NoneType`
    """

    __slots__ = ("id", "text", "vote_count")

    def __init__(self, data):
        self.id = data['id']
        self.text = data['text']
        self.vote_count = data['vote_count']

    def __repr__(self):
        return prettify(self, 'text', 'vote_count')<|MERGE_RESOLUTION|>--- conflicted
+++ resolved
@@ -98,14 +98,10 @@
         self.updated_at = parser.parse(data["updated_at"])
         self.user_id = data['user_id']
 
-<<<<<<< HEAD
     def __repr__(self):
         return prettify(self, 'user_id', 'title')
-        
-        
-=======
 
->>>>>>> 5f913b0c
+
 class Poll:
     """
     **Attributes**
